--- conflicted
+++ resolved
@@ -8,10 +8,7 @@
 	"errors"
 	"fmt"
 	"golang.org/x/exp/rand"
-<<<<<<< HEAD
-=======
 	"math/cmplx"
->>>>>>> f4edda6a
 	"reflect"
 	"sort"
 	"sync"
