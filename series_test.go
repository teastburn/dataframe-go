--- conflicted
+++ resolved
@@ -506,12 +506,7 @@
 	(init[4].(*SeriesGeneric)).SetIsEqualFunc(func(a, b interface{}) bool {
 		g1 := a.(civil.Date)
 		g2 := b.(civil.Date)
-<<<<<<< HEAD
-
-		return !g1.After(g2) && !g1.Before(g2)
-=======
 		return g1 == g2
->>>>>>> e776e631
 	})
 
 	expected := []Series{
