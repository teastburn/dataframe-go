package pandas

import (
	"context"
<<<<<<< HEAD
	"errors"
=======
>>>>>>> d628151a

	dataframe "github.com/rocketlaunchr/dataframe-go"
)

func fill(ctx context.Context, fillFn func(int) float64, fs *dataframe.SeriesFloat64, omap *dataframe.OrderedMapIntFloat64, start, end int, dir InterpolationLimitDirection, limit *int) error {

	if end-start <= 1 {
		return nil
	}

	var added int

	Len := end - start - 1

	if dir.has(Forward) && dir.has(Backward) {

		for j := 0; j < Len; j++ {

			if err := ctx.Err(); err != nil {
				return err
			}

			var idx int
			if j%2 == 0 {
				idx = j / 2
			} else {
				idx = Len - (1+j)/2
			}

			if omap != nil {
				omap.Set(start+1+idx, fillFn(j))
			} else {
				fs.Update(start+1+idx, fillFn(j), dataframe.DontLock)
			}
			added++

			if limit != nil && added >= *limit {
				return nil
			}

		}

	} else if dir.has(Forward) {

		for j := 0; j < Len; j++ {

			if err := ctx.Err(); err != nil {
				return err
			}

			if omap != nil {
				omap.Set(start+1+j, fillFn(j))
			} else {
				fs.Update(start+1+j, fillFn(j), dataframe.DontLock)
			}
			added++

			if limit != nil && added >= *limit {
				return nil
			}
		}

	} else if dir.has(Backward) {

		for j := Len - 1; j >= 0; j-- {

			if err := ctx.Err(); err != nil {
				return err
			}

			if omap != nil {
				omap.Set(start+1+j, fillFn(j))
			} else {
				fs.Update(start+1+j, fillFn(j), dataframe.DontLock)
			}
			added++

			if limit != nil && added >= *limit {
				return nil
			}
		}

	}

	return nil
}<|MERGE_RESOLUTION|>--- conflicted
+++ resolved
@@ -2,10 +2,6 @@
 
 import (
 	"context"
-<<<<<<< HEAD
-	"errors"
-=======
->>>>>>> d628151a
 
 	dataframe "github.com/rocketlaunchr/dataframe-go"
 )
